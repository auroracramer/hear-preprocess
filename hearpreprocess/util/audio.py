--- conflicted
+++ resolved
@@ -153,37 +153,29 @@
     )
     mono_audio_count = sum(stats["mono"] for stats in audio_dir_stats)
 
-<<<<<<< HEAD
-    stats = {
-        "file count": len(durations),
-        "sample rate count": unique_sample_rates,
-        "duration mean": np.mean(durations),
-        "duration var": np.var(durations),
-        "duration median": np.median(durations),
-    }
-    stats.update(
-        {
-            f"duration {str(p)}th percentile": np.percentile(durations, p)
-=======
     summary_stats = {
-        # Count of no of success and failure for audio summary extraction for each
-        # extension type
-        "audio_summary_from": {
-            "successfully_extracted": success_counter,
-            "failed_to_extract": failure_counter,
-        },
-        "audio_samplerate_count": unique_sample_rates,
-        "mono_audio_count": mono_audio_count,
-        "audio_count": len(audio_paths),
-        "audio_mean_dur(sec)": np.mean(durations),
-        "audio_median_dur(sec)": np.median(durations),
+        "count": len(audio_paths),
+        "duration_mean": np.mean(durations),
+        "duration_var": np.var(durations),
+        "duration_median": np.median(durations),
         # Percentile duration of the audio
         **{
-            f"{str(p)}th percentile dur(sec)": np.percentile(durations, p)
->>>>>>> c0163516
+            f"{duration_str(p)}th": np.percentile(durations, p)
             for p in [10, 25, 75, 90]
         },
     }
+    summary_stats.update(
+        {
+            "samplerates": unique_sample_rates,
+            "count_mono": mono_audio_count,
+            # Count of no of success and failure for audio summary extraction for each
+            # extension type
+            "summary": {
+                "successfully_extracted": success_counter,
+                "failed_to_extract": failure_counter,
+            },
+        }
+    )
 
     json.dump(summary_stats, open(out_file, "w"), indent=True)
     return summary_stats