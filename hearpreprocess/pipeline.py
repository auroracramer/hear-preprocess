"""
Generic pipelines for datasets
"""

import json
import os
import random
import shutil
import tarfile
from pathlib import Path
from typing import Dict, List, Optional, Set, Union
from urllib.parse import urlparse

import hearpreprocess.util.audio as audio_util
import luigi
import pandas as pd
from hearpreprocess import __version__
from hearpreprocess.util.luigi import WorkTask, download_file, new_basedir
from slugify import slugify
from tqdm import tqdm

SPLITS = ["train", "valid", "test"]
# This percentage should not be changed as this decides
# the data in the split and hence is not a part of the data config
VALIDATION_PERCENTAGE = 20
TEST_PERCENTAGE = 20
TRAIN_PERCENTAGE = 100 - VALIDATION_PERCENTAGE - TEST_PERCENTAGE

# We want no more than 5 hours of audio per task.
# This can be overriden in the task config.
# e.g. speech_commands test set.
# If None, no limit is used.
MAX_TASK_DURATION_BY_SPLIT = {
    "train": 3 * 3600,
    "valid": 1 * 3600,
    "test": 1 * 3600,
}


class DownloadCorpus(WorkTask):
    """
    Downloads from the url and saveds it in the workdir with name
    outfile
    """

    url = luigi.Parameter()
    outfile = luigi.Parameter()
    expected_md5 = luigi.Parameter()

    def run(self):
        download_file(self.url, self.workdir.joinpath(self.outfile), self.expected_md5)
        self.mark_complete()

    @property
    def stage_number(self) -> int:
        return 0


class ExtractArchive(WorkTask):
    """
    Extracts the downloaded file in the workdir(optionally in subdir inside
    workdir)

    Parameter
        infile: filename which has to be extracted from the
            download task working directory
        download(DownloadCorpus): task which downloads the corpus to be
            extracted
    Requires:
        download(DownloadCorpus): task which downloads the corpus to be
            extracted
    """

    infile = luigi.Parameter()
    download = luigi.TaskParameter(
        visibility=luigi.parameter.ParameterVisibility.PRIVATE
    )
    # Outdir is the sub dir inside the workdir to extract the file.
    outdir = luigi.Parameter()

    def requires(self):
        return {"download": self.download}

    def run(self):
        archive_path = self.requires()["download"].workdir.joinpath(self.infile)
        archive_path = archive_path.absolute()
        output_path = self.workdir.joinpath(self.outdir)
        shutil.unpack_archive(archive_path, output_path)
        audio_util.audio_dir_stats_wav(
            in_dir=output_path,
            out_file=self.workdir.joinpath(f"{slugify(self.outdir)}_stats.json"),
        )

        self.mark_complete()


def get_download_and_extract_tasks(task_config: Dict) -> Dict[str, WorkTask]:
    """
    Iterates over the dowload urls and builds download and extract
    tasks for them
    """

    tasks = {}
    outdirs: Set[str] = set()
    for urlobj in task_config["download_urls"]:
        split, name, url, md5 = (
            urlobj["split"],
            urlobj.get("name", None),
            urlobj["url"],
            urlobj["md5"],
        )
        filename = os.path.basename(urlparse(url).path)
        if name is not None:
            outdir = f"{split}/{name}"
        else:
            outdir = f"{split}"
        assert outdir not in outdirs, f"{outdir} in {outdirs}. If you are downloading "
        "multiple archives into one split, they should have different 'name's."
        outdirs.add(outdir)
        task = ExtractArchive(
            download=DownloadCorpus(
                url=url, outfile=filename, expected_md5=md5, task_config=task_config
            ),
            infile=filename,
            outdir=outdir,
            task_config=task_config,
        )
        tasks[slugify(outdir, separator="_")] = task

    return tasks


class ExtractMetadata(WorkTask):
    """
    This is an abstract class that extracts metadata (including labels)
    over the full dataset.
    If we detect that the original dataset doesn't have a full
    train/valid/test split, we extract 20% validation/test if it
    is missing.

    We create a metadata csv file that will be used by downstream
    luigi tasks to curate the final dataset.

    The metadata columns are:
        * relpath - How you find the file path in the original dataset.
        * split - Split of this particular audio file.
        * label - Label for the scene or event.
        * start, end - Start and end time in seconds of the event,
        for event_labeling tasks.
        * split_key - See get_split_key
        * slug - This is the filename in our dataset. It should be
        unique, it should be obvious what the original filename
        was, and perhaps it should contain the label for audio scene
        tasks.
    """

    outfile = luigi.Parameter()

    # This should have something like the following:
    # train = luigi.TaskParameter()
    # test = luigi.TaskParameter()

    def requires(self):
        ...
        # This should have something like the following:
        # return { "train": self.train, "test": self.test }

    def get_requires_metadata(self, requires_key: str) -> pd.DataFrame:
        """
        For a particular key in the task requires (e.g. "train", or "train_eval"),
        return a metadata dataframe with the following columns:
            * relpath - How you find the file path in the original dataset.
            * split - Split of this particular audio file.
            * label - Label for the scene or event.
            * start, end - Start and end time in seconds of the event,
            only for event_labeling tasks.
        """
        raise NotImplementedError("Deriving classes need to implement this")

    def get_requires_metadata_check(self, requires_key: str) -> pd.DataFrame:
        df = self.get_requires_metadata(requires_key)
        assert "relpath" in df.columns
        assert "split" in df.columns
        assert "label" in df.columns
        if self.task_config["embedding_type"] == "event":
            assert "start" in df.columns
            assert "end" in df.columns
        return df

    def get_all_metadata(self) -> pd.DataFrame:
        """
        Return a dataframe containing all metadata for this task.

        By default, we do one requires task at a time and then concat them.
        You might consider overriding this for some datasets (like
        Google Speech Commands) where you cannot process metadata
        on a per-split basis.
        """
        metadata = pd.concat(
            [
                self.get_requires_metadata_check(requires_key)
                for requires_key in list(self.requires().keys())
            ]
        ).reset_index(drop=True)
        return metadata

    @staticmethod
    def slugify_file_name(relative_path: str) -> str:
        """
        This is the filename in our dataset, WITHOUT the extension.

        It should be unique, it should be obvious what the original
        filename was, and perhaps it should contain the label for
        audio scene tasks.
        """
        slug_text = str(Path(relative_path).stem)
        slug_text = slug_text.replace("-", "_negative_")
        return f"{slugify(slug_text)}"

    @staticmethod
    def get_split_key(df: pd.DataFrame) -> pd.Series:
        """
        Gets the split key.

            We use the slug because, unlike the relpath, it doesn't
            a possibly variable base directory. ExtractMetadata.run()
        ensures that slugs are unique.

        A file should only be in one split, i.e. we shouldn't spread
        file events across splits. This is the default behavior.
        For some corpora, we might want to be even more restrictive:
        * An instrument cannot be split.
        * A speaker cannot be split.
        """
        return df["slug"]

    def split_train_test_val(self, metadata: pd.DataFrame):
        """
        This functions splits the metadata into test, train and valid from train
        split if any of test or valid split is not found. We split
        based upon the split_key (see above).

        If there is any data specific split, that will already be
        done in get_all_metadata. This function is for automatic
        splitting if the splits are not found.

        Note that all files are shuffled and we pick exactly as
        many as we want for each split. Unlike using modulus of the
        hash of the split key (Google `which_set` method), the
        filename does not uniquely determine the split, but the
        entire set of audio data determines the split.
        * The downside is that if a later version of the
        dataset is released with more files, this method will not
        preserve the split across dataset versions.
        * The benefit is that, for small datasets, it correctly
        stratifies the data according to the desired percentages.
        For small datasets, unless the splits are predetermined
        (e.g. in a key file), using the size of the data set to
        stratify is unavoidable. If we do want to preserve splits
        across versions, we can create key files for audio files
        that were in previous versions.

        Three cases might arise -
        1. Validation split not found - Train will be split into valid and train
        2. Test split not found - Train will be split into test and train
        3. Validation and Test split not found - Train will be split into test, train
            and valid
        """

        splits_present = metadata["split"].unique()

        # The metadata should at least have the train split
        # test and valid if not found in the metadata can be sampled
        # from the train
        assert "train" in splits_present, "Train split not found in metadata"
        splits_to_sample = set(SPLITS).difference(splits_present)
        print(
            "Splits not already present in the dataset, "
            + f"now sampled with split key are: {splits_to_sample}"
        )

        train_percentage: float
        valid_percentage: float
        test_percentage: float

        # If we want a 60/20/20 split, but we already have test and don't
        # to partition one, we want to do a 75/25/0 split. i.e. we
        # keep everything summing to one and the proportions the same.
        if splits_to_sample == set():
            return metadata
        elif splits_to_sample == set(["valid"]):
            tot = (TRAIN_PERCENTAGE + VALIDATION_PERCENTAGE) / 100
            train_percentage = TRAIN_PERCENTAGE / tot
            valid_percentage = VALIDATION_PERCENTAGE / tot
            test_percentage = 0
        elif splits_to_sample == set(["test"]):
            tot = (TRAIN_PERCENTAGE + TEST_PERCENTAGE) / 100
            train_percentage = TRAIN_PERCENTAGE / tot
            valid_percentage = 0
            test_percentage = TEST_PERCENTAGE / tot
        else:
            assert splits_to_sample == set(["valid", "test"])
            train_percentage = TRAIN_PERCENTAGE
            valid_percentage = VALIDATION_PERCENTAGE
            test_percentage = TEST_PERCENTAGE
        assert (
            train_percentage + valid_percentage + test_percentage == 100
        ), f"{train_percentage + valid_percentage + test_percentage} != 100"

        split_keys = sorted(metadata[metadata.split == "train"]["split_key"].unique())
        rng = random.Random("split_train_test_val")
        rng.shuffle(split_keys)
        n = len(split_keys)

        n_valid = int(round(n * valid_percentage / 100))
        n_test = int(round(n * test_percentage / 100))
        assert n_valid > 0 or valid_percentage == 0
        assert n_test > 0 or test_percentage == 0
        valid_split_keys = set(split_keys[:n_valid])
        test_split_keys = set(split_keys[n_valid : n_valid + n_test])
        metadata.loc[metadata["split_key"].isin(valid_split_keys), "split"] = "valid"
        metadata.loc[metadata["split_key"].isin(test_split_keys), "split"] = "test"
        return metadata

    def run(self):
        # Process metadata gets all metadata to be used for the task
        metadata = self.get_all_metadata()

        metadata = metadata.assign(
            slug=lambda df: df.relpath.apply(self.slugify_file_name),
            split_key=self.get_split_key,
        )

        # Check if one slug is associated with only one relpath.
        # Also implies there is a one to one correspondence between relpath and slug.
        #  1. One slug to one relpath -- the bug which we were having is one slug for
        #   two relpath(relpath with -6 as well as +6 having the same slug), groupby
        #   by slug and see if one relpath is associated with one slug - this is done
        #   in the assert statement.
        #  2. One relpath to one slug -- always the case, because slugify is
        #   a deterministic function.
        #  3. relpath.nunique() == slug.nunique(), automatically holds if the above
        #   two holds.
        assert (
            metadata.groupby("slug")["relpath"].nunique() == 1
        ).all(), "One slug is associated with more than one file"
        "Please make sure slugs are unique at a file level"

        # Assertion sanity check -- one to one mapping between the relpaths and slugs
        assert metadata["relpath"].nunique() == metadata["slug"].nunique()

        # First, put the metadata into a deterministic order.
        if "start" in metadata.columns:
            metadata.sort_values(
                ["slug", "start", "end", "label"], inplace=True, kind="stable"
            )
        else:
            metadata.sort_values(["slug", "label"], inplace=True, kind="stable")

        # Now, deterministically shuffle the metadata
        metadata = metadata.sample(frac=1, random_state=0).reset_index(drop=True)

        # Filter the files which actually exist in the data
        exists = metadata["relpath"].apply(lambda relpath: Path(relpath).exists())

        # If any of the audio files in the metadata is missing, raise an error for the
        # regular dataset. However, in case of small dataset, this is expected and we
        # need to remove those entries from the metadata
        if sum(exists) < len(metadata):
            if self.task_config["version"].split("-")[-1] == "small":
                print(
                    "All files in metadata do not exist in the dataset. This is "
                    "expected behavior when small task is running.\n"
                    f"Removing {len(metadata) - sum(exists)} entries in the "
                    "metadata"
                )
                metadata = metadata.loc[exists]
                metadata.reset_index(drop=True, inplace=True)
                assert len(metadata) == sum(exists)
            else:
                raise FileNotFoundError(
                    "Files in the metadata are missing in the directory"
                )

        # Split the metadata to create valid and test set from train if they are not
        # created explicitly in get_all_metadata
        metadata = self.split_train_test_val(metadata)

        if self.task_config["embedding_type"] == "scene":
            # Multiclass predictions should only have a single label per file
            if self.task_config["prediction_type"] == "multiclass":
                label_count = metadata.groupby("slug")["label"].aggregate(len)
                assert (label_count == 1).all()

        metadata.to_csv(
            self.workdir.joinpath(self.outfile),
            index=False,
        )

        # Save the label count for each split
        for split, split_df in metadata.groupby("split"):
            json.dump(
                split_df["label"].value_counts(normalize=True).to_dict(),
                self.workdir.joinpath(f"labelcount_{split}.json").open("w"),
                indent=True,
            )

        self.mark_complete()


class MetadataTask(WorkTask):
    """
    Abstract WorkTask that wants to have access to the metadata
    from the entire dataset.
    """

    metadata_task: ExtractMetadata = luigi.TaskParameter()
    _metadata: Optional[pd.DataFrame] = None

    @property
    def metadata(self):
        if self._metadata is None:
            self._metadata = pd.read_csv(
                self.metadata_task.workdir.joinpath(self.metadata_task.outfile)
            )
        return self._metadata


class SubsampleSplit(MetadataTask):
    """
    For large datasets, we may want to restrict each split to a
    certain number of minutes.
    This subsampler acts on a specific split, and ensures we are under
    our desired audio length threshold for this split.

    Parameters:
        split: name of the split for which subsampling has to be done
    """

    split = luigi.Parameter()

    def requires(self):
        return {
            "metadata": self.metadata_task,
        }

    def run(self):
        split_metadata = self.metadata[self.metadata["split"] == self.split]
        # Deterministically sort by the slugs, then deterministically
        # shuffle their relpaths.
        # See get_split_key for a description of why we use slugs,
        # not relpaths, for sorting.
        slug_relpaths = [
            (slug, relpath)
            for slug, relpath in split_metadata[["slug", "relpath"]].values
        ]
        slug_relpaths = sorted(list(set(slug_relpaths)))
        relpaths = [relpath for slug, relpath in slug_relpaths]
        rng = random.Random("SubsampleSplit")
        rng.shuffle(relpaths)
        num_files = len(relpaths)

        # This might round badly for small corpora with long audio :\
        # But we aren't going to use audio that is more than a couple
        # minutes or the timestamp embeddings will explode
        sample_duration = self.task_config["sample_duration"]

        if (
            "max_task_duration_by_split" in self.task_config
            and self.split in self.task_config["max_task_duration_by_split"]
        ):
            max_split_duration = self.task_config["max_task_duration_by_split"][
                self.split
            ]
        else:
            max_split_duration = MAX_TASK_DURATION_BY_SPLIT[self.split]
        if max_split_duration is None:
            max_files = num_files
        else:
            max_files = int(MAX_TASK_DURATION_BY_SPLIT[self.split] / sample_duration)

        if num_files > max_files:
            print(
                f"{num_files} audio files in corpus."
                f"Max files to subsample in {self.split}: {max_files}"
            )
            subsampled_relpaths = set(relpaths[:max_files])
<<<<<<< HEAD
            print(f"Files in split after subsampling: f{len(subsampled_relpaths)}")
=======
            print(
                f"Files in split {self.split} after resampling: f{len(subsampled_relpaths)}"
            )
>>>>>>> 94ac9270
        else:
            subsampled_relpaths = relpaths

        for audiofile in subsampled_relpaths:
            audiopath = Path(audiofile)
            # Add the original extension to the slug
            newaudiofile = Path(
                self.workdir.joinpath(
                    "%s%s"
                    % (
                        self.metadata_task.slugify_file_name(audiofile),
                        audiopath.suffix,
                    )
                )
            )
            assert not newaudiofile.exists(), f"{newaudiofile} already exists! "
            "We shouldn't have two files with the same name. If this is happening "
            "because luigi is overwriting an incomplete output directory "
            "we should write code to delete the output directory "
            "before this tasks begins."
            "If this is happening because different data dirs have the same "
            "audio file name, we should include the data dir in the symlinked "
            "filename."
            newaudiofile.symlink_to(audiopath.resolve())

        self.mark_complete()


class SubsampleSplits(MetadataTask):
    """
    Aggregates subsampling of all the splits into a single task as dependencies.

    Requires:
        subsample_splits (list(SubsampleSplit)): task subsamples each split
    """

    def requires(self):
        # Perform subsampling on each split independently
        subsample_splits = {
            split: SubsampleSplit(
                metadata_task=self.metadata_task,
                split=split,
                task_config=self.task_config,
            )
            for split in SPLITS
        }
        return subsample_splits

    def run(self):
        workdir = Path(self.workdir)
        workdir.rmdir()
        # We need to link the workdir of the requires, they will all be the same
        # for all the requires so just grab the first one.
        key = list(self.requires().keys())[0]
        workdir.symlink_to(Path(self.requires()[key].workdir).absolute())
        self.mark_complete()


class MonoWavTrimSubcorpus(MetadataTask):
    """
    Converts the file to mono, changes to wav encoding,
    trims and pads the audio to be same length

    Requires:
        corpus (SubsampleSplits): task which aggregates all subsampled splits
    """

    def requires(self):
        return {
            "corpus": SubsampleSplits(
                metadata_task=self.metadata_task, task_config=self.task_config
            )
        }

    def run(self):
        # TODO: this should check to see if the audio is already a mono wav at the
        #   correct length and just create a symlink if that is this case.
        for audiofile in tqdm(list(self.requires()["corpus"].workdir.iterdir())):
            newaudiofile = self.workdir.joinpath(f"{audiofile.stem}.wav")
            audio_util.mono_wav_and_fix_duration(
                audiofile, newaudiofile, duration=self.task_config["sample_duration"]
            )

        self.mark_complete()


class SubcorpusData(MetadataTask):
    """
    Go over the mono wav folder and symlink the audio files into split dirs.

    Requires
        corpus(MonoWavTrimSubcorpus): which processes the audio file and converts
            them to wav format
    """

    def requires(self):
        return {
            "corpus": MonoWavTrimSubcorpus(
                metadata_task=self.metadata_task, task_config=self.task_config
            ),
        }

    def run(self):
        for audiofile in tqdm(list(self.requires()["corpus"].workdir.glob("*.wav"))):
            # Compare the filename with the slug.
            # Note that the slug does not have the extension of the file
            split = self.metadata.loc[
                self.metadata["slug"] == audiofile.stem, "split"
            ].values[0]
            split_dir = self.workdir.joinpath(split)
            split_dir.mkdir(exist_ok=True)
            newaudiofile = new_basedir(audiofile, split_dir)
            os.symlink(os.path.realpath(audiofile), newaudiofile)

        self.mark_complete()


class SubcorpusMetadata(MetadataTask):
    """
    Find the metadata for the subcorpus, based upon which audio
    files are in each subcorpus split.

    Requires
        data (SubcorpusData): which produces the subcorpus data.
    """

    def requires(self):
        return {
            "data": SubcorpusData(
                metadata_task=self.metadata_task, task_config=self.task_config
            ),
        }

    def run(self):
        for split_path in self.requires()["data"].workdir.iterdir():
            audiodf = pd.DataFrame(
                [(a.stem, a.suffix) for a in list(split_path.glob("*.wav"))],
                columns=["slug", "ext"],
            )
            assert len(audiodf) != 0, f"No audio files found in: {split_path}"
            assert (
                not audiodf["slug"].duplicated().any()
            ), "Duplicate files in: {split_path}"

            # Get the label from the metadata with the help of the slug of the filename
            audiolabel_df = (
                self.metadata.merge(audiodf, on="slug")
                .assign(slug_path=lambda df: df["slug"] + df["ext"])
                .drop("ext", axis=1)
            )

            if self.task_config["embedding_type"] == "scene":
                # Create a dictionary containing a list of metadata keyed on the slug.
                audiolabel_json = (
                    audiolabel_df[["slug_path", "label"]]
                    .groupby("slug_path")["label"]
                    .apply(list)
                    .to_dict()
                )

            elif self.task_config["embedding_type"] == "event":
                # For event labeling each file will have a list of metadata
                audiolabel_json = (
                    audiolabel_df[["slug_path", "label", "start", "end"]]
                    .set_index("slug_path")
                    .groupby(level=0)
                    .apply(lambda group: group.to_dict(orient="records"))
                    .to_dict()
                )
            else:
                raise ValueError("Invalid embedding_type in dataset config")

            # Save the json used for training purpose
            json.dump(
                audiolabel_json,
                self.workdir.joinpath(f"{split_path.stem}.json").open("w"),
                indent=True,
            )

            # Save the slug and the label in as the split metadata
            audiolabel_df.to_csv(
                self.workdir.joinpath(f"{split_path.stem}.csv"),
                index=False,
            )

        self.mark_complete()


class MetadataVocabulary(MetadataTask):
    """
    Creates the vocabulary CSV file for a task.

    Requires
            subcorpus_metadata (SubcorpusMetadata): task which produces
                the subcorpus metadata
    """

    def requires(self):
        return {
            "subcorpus_metadata": SubcorpusMetadata(
                metadata_task=self.metadata_task, task_config=self.task_config
            )
        }

    def run(self):
        labelset = set()
        # Save statistics about each subcorpus metadata
        for subcorpus_metadata in list(
            self.requires()["subcorpus_metadata"].workdir.glob("*.csv")
        ):
            labeldf = pd.read_csv(subcorpus_metadata)
            json.dump(
                labeldf["label"].value_counts(normalize=True).to_dict(),
                self.workdir.joinpath(
                    f"labelcount_{subcorpus_metadata.stem}.json"
                ).open("w"),
                indent=True,
            )
            labelset = labelset | set(labeldf["label"].unique().tolist())

        # Build the label idx csv and save it
        labelcsv = pd.DataFrame(
            list(enumerate(sorted(list(labelset)))),
            columns=["idx", "label"],
        )

        labelcsv.to_csv(
            os.path.join(self.workdir, "labelvocabulary.csv"),
            columns=["idx", "label"],
            index=False,
        )

        self.mark_complete()


class ResampleSubcorpus(MetadataTask):
    """
    Resamples one split in the subsampled corpus to a particular sampling rate
    Parameters
        split (str): The split for which the resampling has to be done
        sr (int): output sampling rate
    Requires
        data (SubcorpusData): task which produces the subcorpus data
    """

    sr = luigi.IntParameter()
    split = luigi.Parameter()

    def requires(self):
        return {
            "data": SubcorpusData(
                metadata_task=self.metadata_task, task_config=self.task_config
            )
        }

    def run(self):
        original_dir = self.requires()["data"].workdir.joinpath(str(self.split))
        resample_dir = self.workdir.joinpath(str(self.sr)).joinpath(str(self.split))
        resample_dir.mkdir(parents=True, exist_ok=True)
        for audiofile in tqdm(list(original_dir.glob("*.wav"))):
            resampled_audiofile = new_basedir(audiofile, resample_dir)
            audio_util.resample_wav(audiofile, resampled_audiofile, self.sr)

        audio_util.audio_dir_stats_wav(
            in_dir=resample_dir,
            out_file=self.workdir.joinpath(str(self.sr)).joinpath(
                f"{self.split}_stats.json"
            ),
        )
        self.mark_complete()


class ResampleSubcorpuses(MetadataTask):
    """
    Aggregates resampling of all the splits and sampling rates
    into a single task as dependencies.

    Requires:
        ResampleSubcorpus for all split and sr
    """

    sample_rates = luigi.ListParameter()

    def requires(self):
        # Perform resampling on each split and sampling rate independently
        resample_splits = [
            ResampleSubcorpus(
                sr=sr,
                split=split,
                metadata_task=self.metadata_task,
                task_config=self.task_config,
            )
            for sr in self.sample_rates
            for split in SPLITS
        ]
        return resample_splits

    def run(self):
        workdir = Path(self.workdir)
        workdir.rmdir()
        # We need to link the workdir of the requires, they will all be the same
        # for all the requires so just grab the first one.
        requires_workdir = Path(self.requires()[0].workdir).absolute()
        workdir.symlink_to(requires_workdir)
        self.mark_complete()


class FinalCombine(MetadataTask):
    """
    Create a final dataset, no longer in _workdir but in directory
    tasks_dir.

    Parameters:
            sample_rates (list(int)): The list of sampling rates in
                which the corpus is required.
        tasks_dir str: Directory to put the combined dataset.
    Requires:
        resample (List(ResampleSubCorpus)): task which resamples
                the entire subcorpus

        subcorpus_metadata (SubcorpusMetadata): task with the subcorpus metadata
    """

    sample_rates = luigi.ListParameter()
    tasks_dir = luigi.Parameter()

    def requires(self):
        # Will copy the resampled subsampled data, the subsampled metadata,
        # and the metadata_vocabulary
        return {
            "resample": ResampleSubcorpuses(
                sample_rates=self.sample_rates,
                metadata_task=self.metadata_task,
                task_config=self.task_config,
            ),
            "subcorpus_metadata": SubcorpusMetadata(
                metadata_task=self.metadata_task, task_config=self.task_config
            ),
            "metadata_vocabulary": MetadataVocabulary(
                metadata_task=self.metadata_task, task_config=self.task_config
            ),
        }

    # We overwrite workdir here, because we want the output to be
    # the finalized task directory
    @property
    def workdir(self):
        return Path(self.tasks_dir).joinpath(self.versioned_task_name)

    def run(self):
        if self.workdir.exists():
            shutil.rmtree(self.workdir)

        # Copy the resampled files
        shutil.copytree(self.requires()["resample"].workdir, self.workdir)

        # Copy labelvocabulary.csv
        shutil.copy2(
            self.requires()["metadata_vocabulary"].workdir.joinpath(
                "labelvocabulary.csv"
            ),
            self.workdir.joinpath("labelvocabulary.csv"),
        )
        # Copy the train test metadata jsons
        src = self.requires()["subcorpus_metadata"].workdir
        dst = self.workdir
        for item in os.listdir(src):
            if item.endswith(".json"):
                # Based upon https://stackoverflow.com/a/27161799
                assert not dst.joinpath(item).exists()
                assert not src.joinpath(item).is_dir()
                shutil.copy2(src.joinpath(item), dst.joinpath(item))
        # Python >= 3.8 only
        # shutil.copytree(src, dst, dirs_exist_ok=True, \
        #        ignore=shutil.ignore_patterns("*.csv"))
        # Save the dataset config as a json file
        config_out = self.workdir.joinpath("task_metadata.json")
        with open(config_out, "w") as fp:
            json.dump(
                self.task_config, fp, indent=True, cls=luigi.parameter._DictParamEncoder
            )

        self.mark_complete()


class FinalizeCorpus(MetadataTask):
    """
    Tar the final dataset.

    TODO: Secret tasks should go into another directory,
    so we don't accidentally copy them to the public bucket.

    Parameters:
            sample_rates (list(int)): The list of sampling rates in
                which the corpus is required.
        tasks_dir str: Directory to put the combined dataset.
        tar_dir str: Directory to put the tar-files.
    Requires:
        final_combine (FinalCombine): Final combined dataset.
    """

    sample_rates = luigi.ListParameter()
    tasks_dir = luigi.Parameter()
    tar_dir = luigi.Parameter()

    def requires(self):
        return {
            "combined": FinalCombine(
                sample_rates=self.sample_rates,
                tasks_dir=self.tasks_dir,
                metadata_task=self.metadata_task,
                task_config=self.task_config,
            )
        }

    def create_tar(self, sample_rate: str):
        tarname = f"hear-{__version__}-{self.versioned_task_name}-{sample_rate}.tar.gz"
        source_dir = str(self.requires()["combined"].workdir)
        arcname = source_dir.replace(self.tasks_dir, "tasks").replace(
            "tasks//", "tasks/"
        )
        assert (
            self.tasks_dir in ("tasks", "tasks/") or arcname != source_dir
        ), f"{arcname} == {source_dir}"
        with tarfile.open(Path(self.tar_dir).joinpath(tarname), "w:gz") as tar:
            tar.add(source_dir, arcname)

    def run(self):
        for sample_rate in self.sample_rates:
            self.create_tar(sample_rate)

        self.mark_complete()


def run(task: Union[List[luigi.Task], luigi.Task], num_workers: int):
    """
    Run a task / set of tasks

    Args:
        task: a single or list of luigi tasks
        num_workers: Number of CPU workers to use for this task
    """

    # If this is just a single task then add it to a list
    if isinstance(task, luigi.Task):
        task = [task]

    luigi_run_result = luigi.build(
        task,
        workers=num_workers,
        local_scheduler=True,
        log_level="INFO",
        detailed_summary=True,
    )
    assert luigi_run_result.status in [
        luigi.execution_summary.LuigiStatusCode.SUCCESS,
        luigi.execution_summary.LuigiStatusCode.SUCCESS_WITH_RETRY,
    ], f"Received luigi_run_result.status = {luigi_run_result.status}"<|MERGE_RESOLUTION|>--- conflicted
+++ resolved
@@ -485,13 +485,9 @@
                 f"Max files to subsample in {self.split}: {max_files}"
             )
             subsampled_relpaths = set(relpaths[:max_files])
-<<<<<<< HEAD
-            print(f"Files in split after subsampling: f{len(subsampled_relpaths)}")
-=======
             print(
                 f"Files in split {self.split} after resampling: f{len(subsampled_relpaths)}"
             )
->>>>>>> 94ac9270
         else:
             subsampled_relpaths = relpaths
 
