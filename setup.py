#!/usr/bin/env python3

import os

import sys

# Always prefer setuptools over distutils
from setuptools import find_packages, setup

long_description = open("README.md", "r").read()

setup(
    name="hearpreprocess",
    description="Holistic Evaluation of Audio Representations (HEAR) 2021 -- Preprocessing Pipeline",
    author="",
    author_email="",
    url="https://github.com/neuralaudio/hear-preprocess",
    download_url="https://github.com/neuralaudio/hear-preprocess",
    license="Apache-2.0",
    long_description=long_description,
    long_description_content_type="text/markdown",
    project_urls={
        "Bug Tracker": "https://github.com/neuralaudio/hear-preprocess/issues",
        "Source Code": "https://github.com/neuralaudio/hear-preprocess",
    },
    packages=find_packages(exclude=("tests",)),
    python_requires=">=3.7",
    entry_points={},
    install_requires=[
        "click",
        "luigi",
        "numpy",
        "pandas",
        "python-slugify",
        "requests",
        "soundfile",
        "spotty",
        "tensorflow-datasets",
        "tqdm",
        "scikit-learn>=0.24.2",
        "ffmpeg-python",
        "note_seq",
<<<<<<< HEAD
        "pretty_midi",
        "tensorflow>=2.0",
=======
>>>>>>> 4e7877ba
    ],
    extras_require={
        "test": [
            "pytest",
            "pytest-cov",
            "pytest-env",
        ],
        "dev": [
            "pre-commit",
            "black",  # Used in pre-commit hooks
            "pytest",
            "pytest-cov",
            "pytest-env",
        ],
    },
    classifiers=[],
)<|MERGE_RESOLUTION|>--- conflicted
+++ resolved
@@ -40,11 +40,7 @@
         "scikit-learn>=0.24.2",
         "ffmpeg-python",
         "note_seq",
-<<<<<<< HEAD
-        "pretty_midi",
         "tensorflow>=2.0",
-=======
->>>>>>> 4e7877ba
     ],
     extras_require={
         "test": [
