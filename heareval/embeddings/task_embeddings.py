#!/usr/bin/env python3
"""
Compute the embeddings for every task and store to disk.

Since many tasks might be too large to store in GPU memory (or even
CPU memory), and because Wavenet-like models will be expensive at
inference time, we cache all embeddings to disk.

One benefit of this approach is that since all embeddings are cached
as numpy arrays, the final training code can be pytorch-only,
regardless of whether the embedding model is tensorflow based.

TODO:
    * Ideally, we would run this within a docker container, for
    security. https://github.com/neuralaudio/hear2021-eval-kit/issues/51
    * Profiling should occur here (both embedding time AFTER loading
    to GPU, and complete wall time include disk writes).
    * This is currently pytorch only.
    https://github.com/neuralaudio/hear2021-eval-kit/issues/52
    Using the included get_audio_embedding_numpy, we could instead
    have this work both for pytorch and tensorflow.
    https://github.com/neuralaudio/hear2021-eval-kit/issues/49
"""
import json
import os.path
import shutil
from importlib import import_module
from pathlib import Path
from typing import Any, Dict, List, Tuple, Union

import numpy as np
import pandas as pd
import soundfile as sf
import tensorflow as tf
import torch
from intervaltree import IntervalTree
from torch.utils.data import DataLoader, Dataset
from tqdm.auto import tqdm

TORCH = "torch"
TENSORFLOW = "tf"


class Embedding:
    """
    A wrapper class to help with loading embedding models and computing embeddings
    using the HEAR 2021 API for both torch and tensorflow models.
    # TODO: Still need to implement and test this with TensorFlow

    Args:
        module_name: the import name for the embedding module
        model_path: location to load the model from
    """

    def __init__(self, module_name: str, model_path: str = None):
        print(f"Importing {module_name}")
        self.module = import_module(module_name)

        # Load the model using the model weights path if they were provided
        if model_path is not None:
            print(f"Loading model using: {model_path}")
            self.model = self.module.load_model(model_path)
        else:
            self.model = self.module.load_model()

        # Check to see what type of model this is: torch or tensorflow
        if isinstance(self.model, torch.nn.Module):
            self.type = TORCH
            self.device = "cuda" if torch.cuda.is_available() else "cpu"
            self.model.to(self.device)
        elif isinstance(self.model, tf.Module):
            self.type = TENSORFLOW
            raise NotImplementedError("TensorFlow embeddings not supported yet.")
        else:
            raise TypeError(f"Unsupported model type received: {type(self.model)}")

    @property
    def name(self):
        # TODO: would be nice to include version in this string, a versioned string.
        #   Potentially can set a version from the command line too to help with testing
        #   the same model but with difference versions of the weights.
        return self.module.__name__

    @property
    def sample_rate(self):
        return self.model.sample_rate

    def as_tensor(self, x: Union[np.ndarray, torch.Tensor]):
        if self.type == TORCH:
            # Load array as tensor onto device
            if isinstance(x, np.ndarray):
                x = torch.tensor(x, device=self.device)
            elif isinstance(x, torch.Tensor):
                x = x.to(self.device)
            else:
                raise TypeError(
                    "Input must be one of np.ndarray or torch.Tensor for"
                    f"torch audio embedding models. "
                    f"Received: {type(x)}"
                )

        elif self.type == TENSORFLOW:
            NotImplementedError("TensorFlow not implemented yet")
        else:
            raise AssertionError("Unknown type")

        return x

    def get_scene_embedding_as_numpy(
        self, audio: Union[np.ndarray, torch.Tensor]
    ) -> np.ndarray:
        audio = self.as_tensor(audio)
        if self.type == TORCH:
            embeddings = self.module.get_scene_embeddings(audio, self.model)
            return embeddings.detach().cpu().numpy()
        else:
            raise NotImplementedError("Not implemented for TF")

    def get_timestamp_embedding_as_numpy(
        self, audio: Union[np.ndarray, torch.Tensor]
    ) -> Tuple[np.ndarray, np.ndarray]:
        audio = self.as_tensor(audio)
        if self.type == TORCH:
            embeddings, timestamps = self.module.get_timestamp_embeddings(
                audio, self.model
            )
            embeddings = embeddings.detach().cpu().numpy()
            timestamps = timestamps.detach().cpu().numpy()
            return embeddings, timestamps
        else:
            raise NotImplementedError("Not implemented for TF")


class AudioFileDataset(Dataset):
    """
    Read in a JSON file and return audio and audio filenames
    """

    def __init__(self, data: Dict, audio_dir: Path, sample_rate: int):
        self.filenames = list(data.keys())
        self.audio_dir = audio_dir
        assert self.audio_dir.is_dir()
        self.sample_rate = sample_rate

    def __len__(self):
        return len(self.filenames)

    def __getitem__(self, idx):
        # Load in audio here in the Dataset. When the batch size is larger than
        # 1 then the torch dataloader can take advantage of multiprocessing.
        audio_path = self.audio_dir.joinpath(self.filenames[idx])
        audio, sr = sf.read(str(audio_path), dtype=np.float32)
        assert sr == self.sample_rate
        return audio, self.filenames[idx]


def get_dataloader_for_embedding(
    data_path: Path, audio_dir: Path, embedding: Embedding, batch_size: int = 64
):
    if embedding.type == TORCH:
        return DataLoader(
            AudioFileDataset(data_path, audio_dir, embedding.sample_rate),
            batch_size=batch_size,
            shuffle=True,
        )

    elif embedding.type == TENSORFLOW:
        raise NotImplementedError

    else:
        raise AssertionError("Unknown embedding type")


def save_scene_embedding_and_label(
    embeddings: np.ndarray, labels: Any, filename: Tuple, outdir: Path
):
    for i, file in enumerate(filename):
        out_file = outdir.joinpath(f"{file}")
        np.save(f"{out_file}.embedding.npy", embeddings[i])
        json.dump(labels[i], open(f"{out_file}.target-label.json", "w"))


def save_timestamp_embedding_and_label(
    embeddings: np.ndarray,
    timestamps: np.ndarray,
    labels: np.ndarray,
    filename: Tuple,
    outdir: Path,
):
    for i, file in enumerate(filename):
        out_file = outdir.joinpath(f"{file}")
        np.save(f"{out_file}.embedding.npy", embeddings[i])
        assert len(timestamps[i].shape) == 1
        json.dump(timestamps[i].tolist(), open(f"{out_file}.timestamps.json", "w"))
        json.dump(labels[i], open(f"{out_file}.target-labels.json", "w"), indent=4)


<<<<<<< HEAD
def get_labels_for_timestamps(
    labels: List, timestamps: np.ndarray, label_vocab: pd.DataFrame
) -> np.ndarray:
    import IPython

    ipshell = IPython.embed
    ipshell(banner1="ipshell")
    # Create a dictionary of the integer id for the label keyed on the str label.
    # We want to do this so we can map from the str label to an integer and create
    # a binary vector of labels for each timestamp.
    # FIXME: the idx and label columns are switched. Needs to be fixed in the data
    #   preprocessing pipeline and then updated here.
    vocab = vocab.set_index("idx")
    vocab = vocab.to_dict()["label"]
=======
def get_labels_for_timestamps(labels: List, timestamps: np.ndarray) -> List:
>>>>>>> 69dfe4a8

    # A list of labels present at each timestamp
    timestamp_labels = []

    # TODO: make sure we are saving the labels in the correct units.
    #   dcase gives units in seconds whereas the timestamps from the API
    #   are in millseconds. Make sure dataset events are specified in ms.
    assert len(labels) == len(timestamps)
    for i, label in enumerate(labels):
        tree = IntervalTree()
        # Add all events to the label tree
        for event in label:
            # FIXME: Remove conversion to ms
            tree.addi(1000 * event["start"], 1000 * event["end"], event["label"])

        labels_for_sound = []
        # Update the binary vector of labels with intervals for each timestamp
        for j, t in enumerate(timestamps[i]):
            interval_labels = [interval.data for interval in tree[t]]
            labels_for_sound.append(interval_labels)

        timestamp_labels.append(labels_for_sound)

    return timestamp_labels


def task_embeddings(embedding: Embedding, task_path: Path):

    metadata = json.load(task_path.joinpath("task_metadata.json").open())

<<<<<<< HEAD
    label_vocab = pd.read_csv(task_path.joinpath("labelvocabulary.csv"))

=======
>>>>>>> 69dfe4a8
    # TODO: Would be good to include the version here
    # https://github.com/neuralaudio/hear2021-eval-kit/issues/37
    embed_dir = Path("embeddings").joinpath(embedding.name)

    # Copy these two files to the embeddings directory,
    # so we have everything we need in embeddings for doing downstream
    # prediction and evaluation.
    if not os.path.exists(embed_dir):
        os.makedirs(embed_dir)
    shutil.copyfile(metadata, embed_dir)
    shutil.copyfile(label_vocab, embed_dir)

    for split in metadata["splits"]:
        print(f"Getting embeddings for split: {split['name']}")

        split_path = task_path.joinpath(f"{split['name']}.json")
        assert split_path.is_file()

        # Root directory for audio files for this split
        audio_dir = task_path.joinpath(str(embedding.sample_rate), split["name"])

        # TODO: We might consider skipping files that already
        # have embeddings on disk, for speed
        # TODO: Choose batch size based upon audio file size?
        # Or assume that the API is smart enough to do this?
        # How do we test for memory blow up etc?
        # e.g. that it won't explode on 10 minute audio
        split_data = json.load(split_path.open())
        dataloader = get_dataloader_for_embedding(split_data, audio_dir, embedding, 4)

        outdir = embed_dir.joinpath(task_path.name, split["name"])
        if not os.path.exists(outdir):
            os.makedirs(outdir)

        for audios, filenames in tqdm(dataloader):
            labels = [split_data[file] for file in filenames]

            if metadata["task_type"] == "scene_labeling":
                embeddings = embedding.get_scene_embedding_as_numpy(audios)
                save_scene_embedding_and_label(embeddings, labels, filenames, outdir)

            elif metadata["task_type"] == "event_labeling":
                embeddings, timestamps = embedding.get_timestamp_embedding_as_numpy(
                    audios
                )
                labels = get_labels_for_timestamps(labels, timestamps)
                assert len(labels) == len(filenames)
                assert len(labels[0]) == len(timestamps[0])
                save_timestamp_embedding_and_label(
                    embeddings, timestamps, labels, filenames, outdir
                )

            else:
                raise ValueError(f"Unknown task type: {metadata['task_type']}")<|MERGE_RESOLUTION|>--- conflicted
+++ resolved
@@ -195,25 +195,7 @@
         json.dump(labels[i], open(f"{out_file}.target-labels.json", "w"), indent=4)
 
 
-<<<<<<< HEAD
-def get_labels_for_timestamps(
-    labels: List, timestamps: np.ndarray, label_vocab: pd.DataFrame
-) -> np.ndarray:
-    import IPython
-
-    ipshell = IPython.embed
-    ipshell(banner1="ipshell")
-    # Create a dictionary of the integer id for the label keyed on the str label.
-    # We want to do this so we can map from the str label to an integer and create
-    # a binary vector of labels for each timestamp.
-    # FIXME: the idx and label columns are switched. Needs to be fixed in the data
-    #   preprocessing pipeline and then updated here.
-    vocab = vocab.set_index("idx")
-    vocab = vocab.to_dict()["label"]
-=======
 def get_labels_for_timestamps(labels: List, timestamps: np.ndarray) -> List:
->>>>>>> 69dfe4a8
-
     # A list of labels present at each timestamp
     timestamp_labels = []
 
@@ -241,13 +223,10 @@
 
 def task_embeddings(embedding: Embedding, task_path: Path):
 
-    metadata = json.load(task_path.joinpath("task_metadata.json").open())
-
-<<<<<<< HEAD
-    label_vocab = pd.read_csv(task_path.joinpath("labelvocabulary.csv"))
-
-=======
->>>>>>> 69dfe4a8
+    metadata_path = task_path.joinpath("task_metadata.json")
+    metadata = json.load(metadata_path.open())
+    label_vocab_path = task_path.joinpath("labelvocabulary.csv")
+
     # TODO: Would be good to include the version here
     # https://github.com/neuralaudio/hear2021-eval-kit/issues/37
     embed_dir = Path("embeddings").joinpath(embedding.name)
@@ -257,8 +236,8 @@
     # prediction and evaluation.
     if not os.path.exists(embed_dir):
         os.makedirs(embed_dir)
-    shutil.copyfile(metadata, embed_dir)
-    shutil.copyfile(label_vocab, embed_dir)
+    shutil.copyfile(metadata_path, embed_dir)
+    shutil.copyfile(label_vocab_path, embed_dir)
 
     for split in metadata["splits"]:
         print(f"Getting embeddings for split: {split['name']}")
