--- conflicted
+++ resolved
@@ -6,11 +6,7 @@
 
 import math
 from collections import defaultdict
-<<<<<<< HEAD
-from typing import Any, Dict, List, Optional, Tuple
-=======
 from typing import Any, DefaultDict, Dict, List, Optional, Tuple
->>>>>>> 012ba844
 
 import librosa
 import torch
